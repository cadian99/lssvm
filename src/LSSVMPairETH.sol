--- conflicted
+++ resolved
@@ -54,17 +54,10 @@
     }
 
     /// @inheritdoc LSSVMPair
-<<<<<<< HEAD
     function _payProtocolFeeFromPair(
-        LSSVMPairFactoryLike _factory,
+        ILSSVMPairFactoryLike _factory,
         uint256 protocolFee
     ) internal override {
-=======
-    function _payProtocolFeeFromPair(ILSSVMPairFactoryLike _factory, uint256 protocolFee)
-        internal
-        override
-    {
->>>>>>> 7c324d35
         // Take protocol fee
         if (protocolFee > 0) {
             // Round down to the actual ETH balance if there are numerical stability issues with the bonding curve calculations
@@ -139,12 +132,7 @@
      */
     fallback() external payable {
         // Only allow calls without function selector
-<<<<<<< HEAD
-        require(msg.data.length == _immutableParamsLength());
-        emit TokenDeposited(msg.value);
-=======
         require (msg.data.length == _immutableParamsLength()); 
         emit TokenDeposit(msg.value);
->>>>>>> 7c324d35
     }
 }