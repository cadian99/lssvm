--- conflicted
+++ resolved
@@ -307,50 +307,7 @@
 
         _takeNFTsFromSender(nft(), nftIds, isRouter, routerCaller);
 
-<<<<<<< HEAD
         emit SwapWithSpecificNFTs(outputAmount, nftIds, true);
-=======
-        // Call bonding curve for pricing information
-        uint256 protocolFee;
-        uint256 numNFTs = _nft.balanceOf(getAssetRecipient()) -
-            _assetRecipientNFTBalanceAtTransferStart;
-        {
-            uint256 newSpotPrice;
-            CurveErrorCodes.Error error;
-            (error, newSpotPrice, outputAmount, protocolFee) = _bondingCurve
-                .getSellInfo(
-                    spotPrice,
-                    delta,
-                    numNFTs,
-                    fee,
-                    _factory.protocolFeeMultiplier()
-                );
-            require(error == CurveErrorCodes.Error.OK, "Bonding curve error");
-
-            // Update spot price
-            spotPrice = newSpotPrice;
-            emit SpotPriceUpdated(newSpotPrice);
-        }
-
-        _sendTokenOutput(tokenRecipient, outputAmount);
-
-        _payProtocolFee(_factory, protocolFee);
-
-        emit SwapWithAnyNFTs(outputAmount, numNFTs, true);
-    }
-
-    /**
-      @notice Stores the assetRecipient's current NFT balance for use with routerSwapNFTForToken. Only callable by the router
-     */
-    function cacheAssetRecipientNFTBalance() external {
-        (bool routerAllowed, ) = factory().routerStatus(
-            LSSVMRouter(payable(msg.sender))
-        );
-        require(routerAllowed, "Not router");
-        assetRecipientNFTBalanceAtTransferStart =
-            nft().balanceOf(getAssetRecipient()) +
-            2;
->>>>>>> eb54da54
     }
 
     /**
@@ -587,7 +544,8 @@
             if (isRouter) {
                 // Verify if router is allowed
                 LSSVMRouter router = LSSVMRouter(payable(msg.sender));
-                require(factory().routerAllowed(router), "Not router");
+                (bool routerAllowed, ) = factory().routerStatus(router);
+                require(routerAllowed, "Not router");
 
                 // Call router to pull NFTs
                 uint256 tokenId;
